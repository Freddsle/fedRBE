# Purpose of this repository
This repository serves two purposes
1. Contains a federated version of the limma batch effect removal algorithm,
hereby called fedRBE, in the subfolder `batchcorrection`. 
The implementation uses the [FeatureCloud platform](http://dx.doi.org/10.2196/42621)
1. Contains the code to reproduce the analyses of fedRBE done in 
this [paper](TODO:link).

<<<<<<< HEAD
# The fedRBE FeatureCloud app
As the app is also published in the [FeatureCloud store](https://featurecloud.ai/app-store), it can
be accessed from there directly. Otherwise, it can be built locally by 
the following commands:
```
cd batchcorrection
docker build . -t <tag-of-the-app>
```
The app can then be used using the [Featurecloud testbed](https://featurecloud.ai/development/test), 
please read the [FeatureCloud documentation](https://featurecloud.ai/assets/developer_documentation/index.html) 
for more information.

# Reproduction of the paper/example usage

## Getting the centrally (limma::RemoveBatchEffect()) corrected data
#TODO

## Getting the federated (fedRBE) corrected data
We provide a utility script to reproduce the results given in the [paper](TODO:link)
The centrally normalized and batch corrected data is provided directly, if a
full reproduction is wanted, please ensure that the data provided to the
federated batch efffect correction in the folders in the `before` folder of
each data set has underwent the same normalization than in central.

- [get_federated_corrected_data.py](evaluation_utils/get_federated_corrected_data.py)
This script runs the federated batch effect removal on the data provided in
`evaluation_data`. Can be extended to use more data, see the description in the
file. Uses the [featurecloud_api_extension.py](evaluation_utils/featurecloud_api_extension.py)
script. If extended, the [analyse_fedvscentral.py](evaluation_utils/analyse_fedvscentral.py)
script should also be extended to also analyse results. Before running this script,
please build the batchcorrection app via
```
cd batchcorrection
docker build . -t bcorrect
```

## Comparing limma::RemoveBatchEffect() to fedRBE
This can be done using the provided script:
- [analyse_fedvscentral.py](evaluation_utils/analyse_fedvscentral.py):
This script checks the differences between federated batch effect corrected data
and centralized batch effect corrected data provided in the repo. 
Tests to see that the results have the same index, columns and gives the 
mean and maximum difference element wise. 
Uses the results produced by [get_federated_corrected_data.py](evaluation_utils/get_federated_corrected_data.py)
Please note that some of the data exceeds GitHubs file size limit, so they
are provided in zip format. If this script throws a FileNotFound error, you
probably just need to unzip the corresponding files/generate them using.

# Additional utils
A few other files can provide additional use cases:
1. [featurecloud_api_extension.py](evaluation_utils/featurecloud_api_extension.py)
This script can be used to to run a featurecloud app with multiple folders simulating
multiple clients. See the file for more information. This is used by the `get_federated_corrected_data.py` script.
[get_federated_corrected_data.py](evaluation_utils/get_federated_corrected_data.py)
1. [filtering.R](evaluation_utils/filtering.R)
TODO: description
1. [plots_eda.R](evaluation_utils/plots_eda.R)
TODO: description
1. [upset_plot.R](evaluation_utils/upset_plot.py)
TODO: description

# Implementation of federated limma RBE
The documentation for the implementation can be found in the corresponding 
subfolders README at [batchcorrection/README.md](batchcorrection/README.md)
and in the [paper](TODO: ref the paper) 
=======
Federated version of removeBatchEffects from limma.



# ENV
- ` conda create -n removeBatch r-essentials r-base `
- ` conda activate removeBatch `
- ```
    conda install -c r ipython r-irkernel
    conda install -c conda-forge r-tidyverse
    conda install -c bioconda bioconductor-limma bioconductor-sva
  ```
>>>>>>> 99221399
<|MERGE_RESOLUTION|>--- conflicted
+++ resolved
@@ -6,7 +6,6 @@
 1. Contains the code to reproduce the analyses of fedRBE done in 
 this [paper](TODO:link).
 
-<<<<<<< HEAD
 # The fedRBE FeatureCloud app
 As the app is also published in the [FeatureCloud store](https://featurecloud.ai/app-store), it can
 be accessed from there directly. Otherwise, it can be built locally by 
@@ -71,18 +70,4 @@
 # Implementation of federated limma RBE
 The documentation for the implementation can be found in the corresponding 
 subfolders README at [batchcorrection/README.md](batchcorrection/README.md)
-and in the [paper](TODO: ref the paper) 
-=======
-Federated version of removeBatchEffects from limma.
-
-
-
-# ENV
-- ` conda create -n removeBatch r-essentials r-base `
-- ` conda activate removeBatch `
-- ```
-    conda install -c r ipython r-irkernel
-    conda install -c conda-forge r-tidyverse
-    conda install -c bioconda bioconductor-limma bioconductor-sva
-  ```
->>>>>>> 99221399
+and in the [paper](TODO: ref the paper) 